package main

import (
	"context"
	"fmt"
	"log"
	"net/http"
	"os"
	"strings"
	"time"

	"github.com/gin-gonic/gin"
	"go.mongodb.org/mongo-driver/bson"
	"go.mongodb.org/mongo-driver/bson/primitive"
	"go.mongodb.org/mongo-driver/mongo"
	"go.mongodb.org/mongo-driver/mongo/options"
)

// IdeaStructure : Structure of Idea in database
type IdeaStructure struct {
	ID          primitive.ObjectID `json:"id" bson:"_id"`
	Name        string             `json:"name" bson:"name"`
	Description string             `json:"description" bson:"description"`
<<<<<<< HEAD
	Makers      string             `json:"makers" bson:"makers"`
	Gazers      string             `json:"gazers" bson:"gazers"`
=======
	Makers      int64              `json:"makers" bson:"makers"`
	Gazers      int64              `json:"gazers" bson:"gazers"`
>>>>>>> b20f9d4a
	CreatedAt   int64              `json:"created_at" bson:"created_at"`
}

func connectToDatabase() *mongo.Client {
	mlabsDbURL := os.Getenv("MONGO_DB_URL")
	if len(mlabsDbURL) == 0 {
		log.Fatal("No Database URL provided")
	}
	databaseURL := fmt.Sprint(mlabsDbURL)
	connectOptions := options.Client()
	connectOptions.ApplyURI(databaseURL)

	connectContext, errorInContext := context.WithTimeout(context.Background(), 10*time.Second)

	defer errorInContext()

	databaseClient, errInConnection := mongo.Connect(connectContext, connectOptions)

	if errInConnection != nil {
		log.Fatal(errInConnection)
		panic("Failed to connect to DB")
	}

	errInPing := databaseClient.Ping(connectContext, nil)

	if errInPing != nil {
		log.Fatal(errInPing)
		panic("DB not found")
	}

	return databaseClient
}

func welcome(gContext *gin.Context) {
	message := "Welcome to Sardene API, \nVisit https://github.com/M-ZubairAhmed/Sardene-API for documentation."
	gContext.String(http.StatusOK, message)
}

func ping(gContext *gin.Context) {
	gContext.JSON(http.StatusOK, gin.H{
		"status":  http.StatusOK,
		"message": "pinged success",
	})
}

func getIdeas(gContext *gin.Context) {
	var ideas []*IdeaStructure

	databaseClient := connectToDatabase()
	ideasCollection := databaseClient.Database("sardene-db").Collection("ideas")

	connectContext, errorInContext := context.WithTimeout(context.Background(), 30*time.Second)
	defer errorInContext()

	findOptions := options.Find()
	ideasCursor, errorInFinding := ideasCollection.Find(connectContext, bson.D{{}}, findOptions)

	if errorInFinding != nil {
		log.Fatal(errorInFinding, " // Error in running find on DB")
		panic("Error in running find on DB")
	}

	defer ideasCursor.Close(connectContext)

	for ideasCursor.Next(connectContext) {
		var idea IdeaStructure

		errInDecoding := ideasCursor.Decode(&idea)
		if errInDecoding != nil {
			log.Fatal(errInDecoding)
		}

		ideas = append(ideas, &idea)
	}

	errInCursor := ideasCursor.Err()
	if errInCursor != nil {
		log.Fatal(errInCursor)
	}

	ideasCursor.Close(connectContext)

	lenghtOfIdeas := len(ideas)
	gContext.JSON(http.StatusOK, gin.H{"status": http.StatusOK, "data": ideas, "count": lenghtOfIdeas})
}

func addIdea(gContext *gin.Context) {
	databaseClient := connectToDatabase()
	ideasCollection := databaseClient.Database("sardene-db").Collection("ideas")

	connectContext, errorInContext := context.WithTimeout(context.Background(), 30*time.Second)
	defer errorInContext()

	var jsonInput IdeaStructure
	createdTime := time.Now().Unix()

	errInInputJSON := gContext.ShouldBindJSON(&jsonInput)
	if errInInputJSON != nil {
		gContext.JSON(http.StatusBadRequest, gin.H{"status": http.StatusBadRequest, "errorCode": "bad_json_structure",
			"error": "Wrong structure of posted data"})
		return
	}

	lengthOfName := len(strings.TrimSpace(jsonInput.Name))
	lenghtOfDescription := len(strings.TrimSpace(jsonInput.Description))

	if lengthOfName == 0 || lenghtOfDescription == 0 {
		gContext.JSON(http.StatusBadRequest, gin.H{"status": http.StatusBadRequest, "errorCode": "empty_fields",
			"error": "Name or description is not provided in the post"})
		return

	}

	// Cleaning data
	jsonInput.Name = strings.TrimSpace(jsonInput.Name)
	jsonInput.Description = strings.TrimSpace(jsonInput.Description)
<<<<<<< HEAD
=======
	// Defaulting data
	jsonInput.Makers = 0
	jsonInput.Gazers = 0
	jsonInput.CreatedAt = createdTime
>>>>>>> b20f9d4a

	ideaToAdd := bson.M{
		"name":        jsonInput.Name,
		"description": jsonInput.Description,
<<<<<<< HEAD
		"makers":      "0",
		"gazers":      "0",
=======
		"makers":      jsonInput.Makers,
		"gazers":      jsonInput.Gazers,
>>>>>>> b20f9d4a
		"created_at":  createdTime,
	}

	addedIdea, errInAdding := ideasCollection.InsertOne(connectContext, ideaToAdd)
	if errInAdding != nil {
		gContext.JSON(http.StatusInternalServerError, gin.H{"status": http.StatusInternalServerError,
			"errorCode": "cannot_add_to_db",
			"error":     "Error while saving to database"})
		log.Fatal(errInAdding)
		return
	}

	// Get the generated ID from DB
	jsonInput.ID = addedIdea.InsertedID.(primitive.ObjectID)

	gContext.JSON(http.StatusCreated, gin.H{"status": http.StatusCreated, "data": jsonInput})
}

<<<<<<< HEAD
func updateIdea(gContext *gin.Context) {}

=======
>>>>>>> b20f9d4a
func main() {
	port := os.Getenv("PORT")
	if os.Getenv("PORT") == "" {
		port = "8000"
	}

	router := gin.New()
	router.Use(gin.Logger())

	router.GET("/", welcome)

	router.GET("/ping", ping)

	// TODO convert to pagination endpoint
	// router.GET("/ideas/:page", getIdeas)
	router.GET("/ideas", getIdeas)

	router.POST("/idea/add", addIdea)

	// router.PUT("/updateidea/:ideaID", updateIdea)

	router.Run(":" + port)
}<|MERGE_RESOLUTION|>--- conflicted
+++ resolved
@@ -21,13 +21,8 @@
 	ID          primitive.ObjectID `json:"id" bson:"_id"`
 	Name        string             `json:"name" bson:"name"`
 	Description string             `json:"description" bson:"description"`
-<<<<<<< HEAD
-	Makers      string             `json:"makers" bson:"makers"`
-	Gazers      string             `json:"gazers" bson:"gazers"`
-=======
 	Makers      int64              `json:"makers" bson:"makers"`
 	Gazers      int64              `json:"gazers" bson:"gazers"`
->>>>>>> b20f9d4a
 	CreatedAt   int64              `json:"created_at" bson:"created_at"`
 }
 
@@ -144,24 +139,16 @@
 	// Cleaning data
 	jsonInput.Name = strings.TrimSpace(jsonInput.Name)
 	jsonInput.Description = strings.TrimSpace(jsonInput.Description)
-<<<<<<< HEAD
-=======
 	// Defaulting data
 	jsonInput.Makers = 0
 	jsonInput.Gazers = 0
 	jsonInput.CreatedAt = createdTime
->>>>>>> b20f9d4a
 
 	ideaToAdd := bson.M{
 		"name":        jsonInput.Name,
 		"description": jsonInput.Description,
-<<<<<<< HEAD
-		"makers":      "0",
-		"gazers":      "0",
-=======
 		"makers":      jsonInput.Makers,
 		"gazers":      jsonInput.Gazers,
->>>>>>> b20f9d4a
 		"created_at":  createdTime,
 	}
 
@@ -180,11 +167,6 @@
 	gContext.JSON(http.StatusCreated, gin.H{"status": http.StatusCreated, "data": jsonInput})
 }
 
-<<<<<<< HEAD
-func updateIdea(gContext *gin.Context) {}
-
-=======
->>>>>>> b20f9d4a
 func main() {
 	port := os.Getenv("PORT")
 	if os.Getenv("PORT") == "" {
