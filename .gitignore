--- conflicted
+++ resolved
@@ -13,11 +13,7 @@
 
 # Build folder
 bin/
-<<<<<<< HEAD
 sardene-api
 
 # Secret files
 .env.json
-=======
-sardene-api
->>>>>>> 8f5b8740
