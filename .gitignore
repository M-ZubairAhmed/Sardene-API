# Binaries for programs and plugins
*.exe
*.exe~
*.dll
*.so
*.dylib

# Test binary, build with `go test -c`
*.test

# Output of the go coverage tool, specifically when used with LiteIDE
*.out

# Build folder
bin/
sardene-api

# Secret files
<<<<<<< HEAD
.env.json
=======
.env.json
>>>>>>> b20f9d4a
<|MERGE_RESOLUTION|>--- conflicted
+++ resolved
@@ -16,8 +16,4 @@
 sardene-api
 
 # Secret files
-<<<<<<< HEAD
-.env.json
-=======
-.env.json
->>>>>>> b20f9d4a
+.env.json